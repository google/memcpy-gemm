--- conflicted
+++ resolved
@@ -43,10 +43,6 @@
       "https://github.com/google/glog/archive/925858d9969d8ee22aabc3635af00a37891f4e25.zip", # 2019-11-20
     ],
     sha256 = "dbe787f2a7cf1146f748a191c99ae85d6b931dd3ebdcc76aa7ccae3699149c67",
-<<<<<<< HEAD
-
-=======
->>>>>>> 80ba5607
 )
 
 http_archive(
